#!/bin/bash

# Read JSON input from stdin
input=$(cat)

# Extract data from JSON input
current_dir=$(echo "$input" | jq -r '.workspace.current_dir')
model_name=$(echo "$input" | jq -r '.model.display_name')

# Get directory name
dir_name=$(basename "$current_dir")

# Count items from specified directories
# - Services count from ~/Projects/FoundryServices/Services
# - Commands from ${PAI_HOME}/.claude/commands/
# - MCPs from settings.json
# - Patterns from ${PAI_HOME}/.config/fabric/patterns
<<<<<<< HEAD
claude_dir="${PAI_HOME:-~}/.claude"
=======
claude_dir="${PAI_HOME:-/Users/daniel}/.claude"
>>>>>>> 96597d0c
commands_count=0
mcps_count=0
fobs_count=0
fabric_count=0

# Count commands (only .md files in root of commands directory, not subdirectories)
if [ -d "$claude_dir/commands" ]; then
    commands_count=$(find "$claude_dir/commands" -maxdepth 1 -name "*.md" 2>/dev/null | wc -l | tr -d ' ')
fi

<<<<<<< HEAD
mcps_count=$(claude mcp list | grep -v 'Checking' | grep -v '^\s*$' | wc -l | tr -d ' ' 2>/dev/null || echo "0")


# Count Services from FoundryServices directory
services_dir="${PAI_HOME:~}/Projects/FoundryServices/Services"
=======
# Count MCPs from settings.json
if [ -f "$claude_dir/settings.json" ]; then
    mcps_count=$(jq -r '.mcpServers | keys | length' "$claude_dir/settings.json" 2>/dev/null || echo "0")
else
    mcps_count="0"
fi

# Count Services from FoundryServices directory
services_dir="${PAI_HOME:-/Users/daniel}/Projects/FoundryServices/Services"
>>>>>>> 96597d0c
if [ -d "$services_dir" ]; then
    fobs_count=$(find "$services_dir" -type f -name "*.md" 2>/dev/null | wc -l | tr -d ' ')
fi

# Count Fabric patterns from ~/.config/fabric/patterns
<<<<<<< HEAD
fabric_patterns_dir="${PAI_HOME:~}/.config/fabric/patterns"
=======
fabric_patterns_dir="${PAI_HOME:-/Users/daniel}/.config/fabric/patterns"
>>>>>>> 96597d0c
if [ -d "$fabric_patterns_dir" ]; then
    fabric_count=$(find "$fabric_patterns_dir" -maxdepth 1 -type d ! -path "$fabric_patterns_dir" 2>/dev/null | wc -l | tr -d ' ')
fi

# Get daily usage data from ccusage (for line 3)
daily_tokens=""
daily_cost=""
if command -v bunx >/dev/null 2>&1; then
    # Run ccusage daily, strip ANSI codes, extract Total line data
    ccusage_output=$(bunx ccusage 2>/dev/null | sed 's/\x1b\[[0-9;]*m//g' | grep "│ Total" | head -1)
    if [ -n "$ccusage_output" ]; then
        # Extract tokens and cost
        daily_input=$(echo "$ccusage_output" | awk -F'│' '{print $4}' | tr -d ' ,')
        daily_output=$(echo "$ccusage_output" | awk -F'│' '{print $5}' | tr -d ' ,')
        daily_cost=$(echo "$ccusage_output" | awk -F'│' '{print $9}' | tr -d ' ')
        
        # Calculate total tokens if both are valid numbers
        if [[ "$daily_input" =~ ^[0-9]+$ ]] && [[ "$daily_output" =~ ^[0-9]+$ ]]; then
            daily_total=$((daily_input + daily_output))
            # Format tokens with commas
            daily_tokens=$(printf "%'d" "$daily_total" 2>/dev/null || echo "$daily_total")
        fi
    fi
fi

# Tokyo Night Storm Color Scheme
# Background: #24283b (dark blue-gray)
# Foreground: #c0caf5 (light blue-white)
# Blue: #7aa2f7
# Purple: #bb9af7  
# Green: #9ece6a
# Orange: #ff9e64
# Red: #f7768e
# Yellow: #e0af68
# Cyan: #7dcfff

# Tokyo Night Storm - Line-Based Color Scheme
# Design Philosophy: Each line has a distinct dominant color for visual separation

# Base colors
BACKGROUND='\033[48;2;36;40;59m'     # #24283b - Dark blue-gray background
BRIGHT_PURPLE='\033[38;2;187;154;247m'  # #bb9af7 - Line 1 primary color
BRIGHT_BLUE='\033[38;2;122;162;247m'     # #7aa2f7 - Line 2 primary color
DARK_BLUE='\033[38;2;100;140;200m'       # Darker blue variant for Line 2
BRIGHT_GREEN='\033[38;2;158;206;106m'    # #9ece6a - Line 3 primary color  
DARK_GREEN='\033[38;2;130;170;90m'       # Darker green variant for Line 3
BRIGHT_ORANGE='\033[38;2;255;158;100m'   # #ff9e64 - Line 4 cost color
BRIGHT_RED='\033[38;2;247;118;142m'      # #f7768e - Bright red for errors

# Line-specific color assignments
# LINE 1 - MOSTLY PURPLE (#bb9af7)
LINE1_PRIMARY="$BRIGHT_PURPLE"       # Primary purple for most line 1 content
LINE1_ACCENT='\033[38;2;160;130;210m' # Slightly different purple shade for variety
MODEL_PURPLE='\033[38;2;138;99;210m'  # Different purple for model name - deeper violet
KAI_PURPLE='\033[38;2;147;112;219m'   # Different purple for "Kai" - medium violet

# LINE 2 - MOSTLY DARK BLUE 
LINE2_PRIMARY="$DARK_BLUE"           # Primary dark blue for most line 2 content
LINE2_ACCENT='\033[38;2;110;150;210m' # Slightly different blue shade for variety

# LINE 3 - MOSTLY DARK GREEN
LINE3_PRIMARY="$DARK_GREEN"          # Primary dark green for most line 3 content
LINE3_ACCENT='\033[38;2;140;180;100m' # Slightly different green shade for variety

# LINE 3 - All green scheme
COST_COLOR="$LINE3_ACCENT"           # Cost in green
TOKENS_COLOR='\033[38;2;169;177;214m' # Tokens in light gray

# Separators and punctuation - subtle for all lines
SEPARATOR_COLOR='\033[38;2;140;152;180m' # #8c98b4 - Subtle gray for separators

# Individual MCP names - use line 2 blue scheme with accent colors for important ones
MCP_DAEMON="$BRIGHT_BLUE"            # Daemon - bright blue accent
MCP_STRIPE="$LINE2_ACCENT"           # Stripe - blue accent (keeping in line 2 theme)
MCP_DEFAULT="$LINE2_PRIMARY"         # All other MCPs - standard line 2 blue

RESET='\033[0m'                      # Reset all formatting

# Get MCP names for line 2 with blue color scheme
mcp_names_formatted=""
if [ -f "$claude_dir/settings.json" ]; then
    mcp_names_raw=$(jq -r '.mcpServers | keys[]' "$claude_dir/settings.json" 2>/dev/null | tr '\n' ' ')
    # Format MCP names - line 2 blue scheme with accent colors for important ones
    for mcp in $mcp_names_raw; do
        case "$mcp" in
            "daemon") formatted="${MCP_DAEMON}Daemon${RESET}" ;;             # Bright blue accent: Personal API
            "stripe") formatted="${MCP_STRIPE}Stripe${RESET}" ;;             # Blue accent: Financial ops
            # All other MCPs use line 2 blue
            "httpx") formatted="${MCP_DEFAULT}HTTPx${RESET}" ;;
            "brightdata") formatted="${MCP_DEFAULT}BrightData${RESET}" ;;
            "naabu") formatted="${MCP_DEFAULT}Naabu${RESET}" ;;
            "apify") formatted="${MCP_DEFAULT}Apify${RESET}" ;;
            "content") formatted="${MCP_DEFAULT}Content${RESET}" ;;
            "Ref") formatted="${MCP_DEFAULT}Ref${RESET}" ;;
            "pai") formatted="${MCP_DEFAULT}Foundry${RESET}" ;;
            "playwright") formatted="${MCP_DEFAULT}Playwright${RESET}" ;;
            *) formatted="${MCP_DEFAULT}${mcp^}${RESET}" ;;                  # Capitalize first letter, line 2 blue
        esac
        
        if [ -z "$mcp_names_formatted" ]; then
            mcp_names_formatted="$formatted"
        else
            mcp_names_formatted="$mcp_names_formatted${SEPARATOR_COLOR}, ${formatted}"
        fi
    done
fi

# Output the line-based color themed statusline
# Light blue color for directory
DIR_COLOR='\033[38;2;135;206;250m'  # Light sky blue for directory

# LINE 1 - MOSTLY PURPLE: Complete first line with all counts (services, commands, MCPs, patterns)
printf "${KAI_PURPLE}Kai${RESET}${LINE1_PRIMARY} here, running on ${MODEL_PURPLE}🧠 ${model_name}${RESET}${LINE1_PRIMARY} in ${DIR_COLOR}📁 ${dir_name}${RESET}${LINE1_PRIMARY}, wielding: ${RESET}${LINE1_PRIMARY}🔧 ${fobs_count} Services${RESET}${LINE1_PRIMARY}, ${RESET}${LINE1_PRIMARY}⚙️ ${commands_count} Commands${RESET}${LINE1_PRIMARY}, ${RESET}${LINE1_PRIMARY}🔌 ${mcps_count} MCPs${RESET}${LINE1_PRIMARY}, and ${RESET}${LINE1_PRIMARY}📚 ${fabric_count} Patterns${RESET}\n"

# LINE 2 - MOSTLY DARK BLUE: MCP names list  
printf "${LINE2_PRIMARY}🔌 MCPs${RESET}${LINE2_PRIMARY}${SEPARATOR_COLOR}: ${RESET}${mcp_names_formatted}${RESET}\n"

# LINE 3 - MOSTLY DARK GREEN: Daily tokens and cost
printf "${LINE3_PRIMARY}💎 Total Tokens${RESET}${LINE3_PRIMARY}${SEPARATOR_COLOR}: ${RESET}${LINE3_ACCENT}${daily_tokens:-N/A}${RESET}${LINE3_PRIMARY}  Total Cost${RESET}${LINE3_PRIMARY}${SEPARATOR_COLOR}: ${RESET}${COST_COLOR}${daily_cost:-N/A}${RESET}\n"<|MERGE_RESOLUTION|>--- conflicted
+++ resolved
@@ -15,11 +15,7 @@
 # - Commands from ${PAI_HOME}/.claude/commands/
 # - MCPs from settings.json
 # - Patterns from ${PAI_HOME}/.config/fabric/patterns
-<<<<<<< HEAD
 claude_dir="${PAI_HOME:-~}/.claude"
-=======
-claude_dir="${PAI_HOME:-/Users/daniel}/.claude"
->>>>>>> 96597d0c
 commands_count=0
 mcps_count=0
 fobs_count=0
@@ -30,33 +26,17 @@
     commands_count=$(find "$claude_dir/commands" -maxdepth 1 -name "*.md" 2>/dev/null | wc -l | tr -d ' ')
 fi
 
-<<<<<<< HEAD
 mcps_count=$(claude mcp list | grep -v 'Checking' | grep -v '^\s*$' | wc -l | tr -d ' ' 2>/dev/null || echo "0")
 
 
 # Count Services from FoundryServices directory
 services_dir="${PAI_HOME:~}/Projects/FoundryServices/Services"
-=======
-# Count MCPs from settings.json
-if [ -f "$claude_dir/settings.json" ]; then
-    mcps_count=$(jq -r '.mcpServers | keys | length' "$claude_dir/settings.json" 2>/dev/null || echo "0")
-else
-    mcps_count="0"
-fi
-
-# Count Services from FoundryServices directory
-services_dir="${PAI_HOME:-/Users/daniel}/Projects/FoundryServices/Services"
->>>>>>> 96597d0c
 if [ -d "$services_dir" ]; then
     fobs_count=$(find "$services_dir" -type f -name "*.md" 2>/dev/null | wc -l | tr -d ' ')
 fi
 
 # Count Fabric patterns from ~/.config/fabric/patterns
-<<<<<<< HEAD
 fabric_patterns_dir="${PAI_HOME:~}/.config/fabric/patterns"
-=======
-fabric_patterns_dir="${PAI_HOME:-/Users/daniel}/.config/fabric/patterns"
->>>>>>> 96597d0c
 if [ -d "$fabric_patterns_dir" ]; then
     fabric_count=$(find "$fabric_patterns_dir" -maxdepth 1 -type d ! -path "$fabric_patterns_dir" 2>/dev/null | wc -l | tr -d ' ')
 fi
